--- conflicted
+++ resolved
@@ -63,7 +63,7 @@
                 logger.error(error_msg)
                 return None
                 
-<<<<<<< HEAD
+
             # Analyze stock with AI
             ai_analysis = self.ai_service.analyze_stock(stock_data)
             
@@ -81,16 +81,6 @@
                 timestamp=datetime.now()
             )
             logger.info(f"Analyzed {stock_data.symbol}: Score {multi_ai_analysis.average_score}")
-=======
-            # Analyze stock
-            ai_analysis = self.ai_service.analyze_stock(stock_data)
-            stock_analysis = StockAnalysis(
-                stock_data=stock_data,
-                ai_analysis=ai_analysis,
-                timestamp=datetime.now()
-            )
-            logger.info(f"Analyzed {stock_data.symbol}: Score {ai_analysis.score}")
->>>>>>> 08cd58af
             return stock_analysis
             
         except StockDataException as e:
@@ -105,13 +95,12 @@
             logger.error(f"Unexpected error analyzing {symbol}: {e}")
             return None
     
-<<<<<<< HEAD
+
     def is_update_in_progress(self) -> bool:
         """Check if stock analysis update is currently in progress."""
         return self.is_updating
     
-=======
->>>>>>> 08cd58af
+
     def update_stock_analysis(self):
         """Update stock analysis for all configured symbols - non-blocking."""
         if self.is_updating:
@@ -123,44 +112,31 @@
         thread.start()
     
     def _update_stock_analysis_async(self):
-<<<<<<< HEAD
+
         """Update stock analysis for all configured symbols - internal async method."""
         try:
             self.is_updating = True
             logger.info("Starting stock analysis update...")
             
-=======
-        """Internal method that runs the actual analysis asynchronously."""
-        logger.info("Starting stock analysis update...")
-        self.is_updating = True
-        
-        try:
->>>>>>> 08cd58af
+
             # Clear previous errors
             self.latest_errors = []
             
             # Get current stock symbols from dynamic config
             stock_symbols = config.get_stock_symbols()
             
-<<<<<<< HEAD
+
             # Use ThreadPoolExecutor to analyze stocks in parallel
             analysis_results = []
             
             # Submit all stock analysis tasks to the thread pool
-=======
-            # Use ThreadPoolExecutor for parallel processing
-            analysis_results = []
-            error_count = 0
-            
-            # Submit all stock analysis tasks to thread pool
->>>>>>> 08cd58af
+
             future_to_symbol = {
                 self.executor.submit(self.analyze_single_stock, symbol): symbol 
                 for symbol in stock_symbols
             }
             
             # Collect results as they complete
-<<<<<<< HEAD
             from concurrent.futures import as_completed
             for future in as_completed(future_to_symbol):
                 symbol = future_to_symbol[future]
@@ -170,24 +146,7 @@
                         analysis_results.append(result)
                 except Exception as exc:
                     error_msg = f"Stock analysis generated an exception for {symbol}: {exc}"
-=======
-            for future in future_to_symbol:
-                symbol = future_to_symbol[future]
-                try:
-                    result = future.result(timeout=30)  # 30 second timeout per stock
-                    if result:
-                        analysis_results.append(result)
-                    else:
-                        error_count += 1
-                        self.latest_errors.append({
-                            "type": "stock_data",
-                            "symbol": symbol,
-                            "message": f"Failed to analyze {symbol}"
-                        })
-                except Exception as e:
-                    error_count += 1
-                    error_msg = f"Error analyzing {symbol}: {str(e)}"
->>>>>>> 08cd58af
+
                     self.latest_errors.append({
                         "type": "general",
                         "symbol": symbol,
